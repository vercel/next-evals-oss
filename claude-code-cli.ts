#!/usr/bin/env bun

import fs from "fs/promises";
import path from "path";
import {
  type ClaudeCodeResult,
  runClaudeCodeEval,
} from "./lib/claude-code-runner";

// Simple argument parser for Bun compatibility
function parseCliArgs(args: string[]) {
  const values: Record<string, any> = {};
  const positionals: string[] = [];

  for (let i = 0; i < args.length; i++) {
    const arg = args[i];

    if (arg === "-h" || arg === "--help") {
      values.help = true;
    } else if (arg === "-a" || arg === "--all") {
      values.all = true;
    } else if (arg === "-v" || arg === "--verbose") {
      values.verbose = true;
    } else if (arg === "--debug") {
      values.debug = true;
    } else if (arg === "-e" || arg === "--eval") {
      values.eval = args[++i];
    } else if (arg === "-t" || arg === "--timeout") {
      values.timeout = args[++i];
    } else if (arg === "--api-key") {
      values["api-key"] = args[++i];
<<<<<<< HEAD
    } else if (arg === "--pre-eval") {
      values["pre-eval"] = args[++i];
    } else if (arg === "--post-eval") {
      values["post-eval"] = args[++i];
=======
    } else if (arg === "--output-file") {
      values["output-file"] = args[++i];
>>>>>>> 0dd54dae
    } else if (!arg.startsWith("-")) {
      positionals.push(arg);
    }
  }

  return { values, positionals };
}

const { values, positionals } = parseCliArgs(process.argv.slice(2));

function showHelp() {
  console.log(`
Claude Code Evals CLI

Usage:
  claude-code-cli.ts [options] [eval-path]

Options:
  -h, --help              Show this help message
  -e, --eval <path>       Run a specific eval by path
  -a, --all               Run all evals with Claude Code
  -v, --verbose           Show detailed logs during eval execution
      --debug             Persist output folders for debugging (don't clean up)
  -t, --timeout <ms>      Timeout in milliseconds (default: 600000 = 10 minutes)
      --api-key <key>     Anthropic API key (or use ANTHROPIC_API_KEY env var)
<<<<<<< HEAD
      --pre-eval <script> Path to bash script to run before eval starts
      --post-eval <script> Path to bash script to run after eval completes
=======
      --output-file <path> Write results to JSON file (only with --all)
>>>>>>> 0dd54dae

Examples:
  # Run a specific eval
  bun claude-code-cli.ts --eval 001-server-component

  # Run eval by positional argument
  bun claude-code-cli.ts 001-server-component

  # Run with verbose output and custom timeout
  bun claude-code-cli.ts --eval 001-server-component --verbose --timeout 600000

  # Run all evals
  bun claude-code-cli.ts --all

  # Debug mode - keep output folders for inspection
  bun claude-code-cli.ts --eval 001-server-component --debug

<<<<<<< HEAD
  # Run with hooks for MCP setup
  bun claude-code-cli.ts --eval 001-server-component \\
    --pre-eval ./scripts/eval-hooks/nextjs-mcp-pre.sh \\
    --post-eval ./scripts/eval-hooks/nextjs-mcp-post.sh
=======
  # Write results to JSON file when running all evals
  bun claude-code-cli.ts --all --output-file results.json
>>>>>>> 0dd54dae
`);
}

async function getAllEvals(): Promise<string[]> {
  const evalsDir = path.join(process.cwd(), "evals");
  const entries = await fs.readdir(evalsDir, { withFileTypes: true });

  const evals: string[] = [];

  for (const entry of entries) {
    if (entry.isDirectory() && /^\d+/.test(entry.name)) {
      const evalPath = path.join(evalsDir, entry.name);
      // Check if it has both input/ directory and prompt.md
      const hasInput = await fs
        .stat(path.join(evalPath, "input"))
        .then((s) => s.isDirectory())
        .catch(() => false);
      const hasPrompt = await fs
        .stat(path.join(evalPath, "prompt.md"))
        .then((s) => s.isFile())
        .catch(() => false);

      if (hasInput && hasPrompt) {
        evals.push(entry.name);
      }
    }
  }

  return evals.sort();
}

function formatDuration(ms: number): string {
  if (ms < 1000) {
    return `${Math.round(ms)}ms`;
  } else {
    const seconds = ms / 1000;
    return `${seconds.toFixed(1)}s`;
  }
}

function displayResult(evalPath: string, result: ClaudeCodeResult) {
  console.log("\n📊 Claude Code Results:");
  console.log("═".repeat(80));

  const evalColWidth = Math.max(25, evalPath.length);
  const header = `| ${"Eval".padEnd(
    evalColWidth
  )} | Result     | Build | Lint  | Tests | Duration |`;
  const separator = `|${"-".repeat(
    evalColWidth + 2
  )}|------------|-------|-------|-------|----------|`;

  console.log(header);
  console.log(separator);

  const name = evalPath.padEnd(evalColWidth);
  const build = result.buildSuccess ? "✅" : "❌";
  const lint = result.lintSuccess ? "✅" : "❌";
  const tests = result.testSuccess ? "✅" : "❌";
  const allPassed =
    result.buildSuccess && result.lintSuccess && result.testSuccess;
  const resultStatus = allPassed ? "✅ PASS" : "❌ FAIL";
  const duration = formatDuration(result.duration);

  console.log(
    `| ${name} | ${resultStatus.padEnd(
      10
    )} | ${build}    | ${lint}   | ${tests}   | ${duration.padEnd(8)} |`
  );

  console.log("═".repeat(80));

  if (!allPassed || !result.success) {
    console.log("\n❌ Error Details:");
    console.log("─".repeat(80));

    if (result.error) {
      console.log(`Claude Code Error: ${result.error}`);
    }

    if (!result.buildSuccess && result.buildOutput) {
      console.log(`Build Error:\n${result.buildOutput.slice(-1000)}`);
    }

    if (!result.lintSuccess && result.lintOutput) {
      console.log(`Lint Error:\n${result.lintOutput.slice(-1000)}`);
    }

    if (!result.testSuccess && result.testOutput) {
      console.log(`Test Error:\n${result.testOutput.slice(-1000)}`);
    }
  }

  console.log("═".repeat(80));
}

function displayResultsTable(
  results: { evalPath: string; result: ClaudeCodeResult }[]
) {
  const totalTests = results.length;
  console.log(`\n📊 Claude Code Results Summary (${totalTests} Tests):`);
  console.log("═".repeat(120));

  const header = `| ${"Eval".padEnd(
    25
  )} | Result     | Build | Lint  | Tests | Duration |`;
  const separator = `|${"-".repeat(
    27
  )}|------------|-------|-------|-------|----------|`;

  console.log(header);
  console.log(separator);

  const failedEvals: Array<{
    evalPath: string;
    buildError?: string;
    lintError?: string;
    testError?: string;
    claudeError?: string;
  }> = [];

  let passedEvals = 0;

  for (const { evalPath, result } of results) {
    const name = evalPath.padEnd(25);
    const build = result.buildSuccess ? "✅" : "❌";
    const lint = result.lintSuccess ? "✅" : "❌";
    const tests = result.testSuccess ? "✅" : "❌";
    const allPassed =
      result.success &&
      result.buildSuccess &&
      result.lintSuccess &&
      result.testSuccess;
    const resultStatus = allPassed ? "✅ PASS" : "❌ FAIL";
    const duration = formatDuration(result.duration);

    if (allPassed) {
      passedEvals++;
    }

    console.log(
      `| ${name} | ${resultStatus.padEnd(
        10
      )} | ${build}    | ${lint}   | ${tests}   | ${duration.padEnd(8)} |`
    );

    // Collect errors for failed evals
    if (!allPassed) {
      const errors: any = { evalPath };

      if (result.error) {
        errors.claudeError = result.error;
      }

      if (!result.buildSuccess && result.buildOutput) {
        errors.buildError = result.buildOutput.slice(-500);
      }

      if (!result.lintSuccess && result.lintOutput) {
        errors.lintError = result.lintOutput.slice(-500);
      }

      if (!result.testSuccess && result.testOutput) {
        errors.testError = result.testOutput.slice(-500);
      }

      failedEvals.push(errors);
    }
  }

  console.log("═".repeat(120));

  // Summary stats
  console.log(`\n📈 Summary: ${passedEvals}/${totalTests} evals passed`);

  // Display error summaries
  if (failedEvals.length > 0) {
    console.log("\n❌ Error Summaries:");
    console.log("─".repeat(120));

    for (const failed of failedEvals) {
      console.log(`\n${failed.evalPath}:`);

      if (failed.claudeError) {
        console.log(`  Claude Code: ${failed.claudeError}`);
      }

      if (failed.buildError) {
        console.log(`  Build: ${failed.buildError}`);
      }

      if (failed.lintError) {
        console.log(`  Lint: ${failed.lintError}`);
      }

      if (failed.testError) {
        console.log(`  Tests: ${failed.testError}`);
      }
    }
  }
}

async function main() {
  if (values.help) {
    showHelp();
    return;
  }

<<<<<<< HEAD
  // Check for API key
  const apiKey = values["api-key"] || process.env.ANTHROPIC_API_KEY;

=======
>>>>>>> 0dd54dae

  const evalOptions = {
    verbose: values.verbose || false,
    debug: values.debug || false,
    timeout: values.timeout ? parseInt(values.timeout) : 600000, // 10 minutes default
<<<<<<< HEAD
    apiKey,
    ...(values["pre-eval"] || values["post-eval"]
      ? {
          hooks: {
            preEval: values["pre-eval"],
            postEval: values["post-eval"],
          },
        }
      : {}),
=======
  //  apiKey,
>>>>>>> 0dd54dae
  };

  if (values.all) {
    const allEvals = await getAllEvals();
    console.log(`Running ${allEvals.length} evals with Claude Code...\n`);

    const results: { evalPath: string; result: ClaudeCodeResult }[] = [];

    for (const evalPath of allEvals) {
      try {
        console.log(`🚀 Running ${evalPath}...`);
        const result = await runClaudeCodeEval(evalPath, evalOptions);
        results.push({ evalPath, result });

        const status =
          result.success &&
          result.buildSuccess &&
          result.lintSuccess &&
          result.testSuccess
            ? "✅ PASS"
            : "❌ FAIL";
        console.log(
          `${status} ${evalPath} (${formatDuration(result.duration)})`
        );
      } catch (error) {
        const errorResult: ClaudeCodeResult = {
          success: false,
          output: "",
          error: error instanceof Error ? error.message : String(error),
          duration: 0,
        };
        results.push({ evalPath, result: errorResult });
        console.log(`❌ FAIL ${evalPath} - ${errorResult.error}`);
      }
    }

    displayResultsTable(results);

    // Write all results to file if outputFile is specified
    if (values["output-file"]) {
      try {
        await fs.writeFile(
          values["output-file"],
          JSON.stringify(results, null, 2),
          "utf-8"
        );
        console.log(`\n📝 All results written to: ${values["output-file"]}`);
      } catch (error) {
        console.error(
          `⚠️  Failed to write results to file: ${
            error instanceof Error ? error.message : String(error)
          }`
        );
      }
    }

    return;
  }

  const evalPath = values.eval || positionals[0];
  if (!evalPath) {
    console.error(
      "❌ Error: No eval specified. Use --eval <path>, provide a positional argument, or use --all"
    );
    console.log("\nAvailable evals:");
    const allEvals = await getAllEvals();
    // biome-ignore lint/suspicious/useIterableCallbackReturn: cautious
    allEvals.forEach((evalName) => console.log(`  ${evalName}`));
    process.exit(1);
  }

  console.log(`🚀 Running Claude Code eval: ${evalPath}`);

  try {
    const result = await runClaudeCodeEval(evalPath, evalOptions);
    displayResult(evalPath, result);

    const success =
      result.success &&
      result.buildSuccess &&
      result.lintSuccess &&
      result.testSuccess;
    process.exit(success ? 0 : 1);
  } catch (error) {
    console.error(
      `❌ Error: ${error instanceof Error ? error.message : String(error)}`
    );
    process.exit(1);
  }
}

// @ts-expect-error
if (import.meta.main) {
  main().catch((error) => {
    console.error("Unexpected error:", error);
    process.exit(1);
  });
}<|MERGE_RESOLUTION|>--- conflicted
+++ resolved
@@ -29,15 +29,12 @@
       values.timeout = args[++i];
     } else if (arg === "--api-key") {
       values["api-key"] = args[++i];
-<<<<<<< HEAD
     } else if (arg === "--pre-eval") {
       values["pre-eval"] = args[++i];
     } else if (arg === "--post-eval") {
       values["post-eval"] = args[++i];
-=======
     } else if (arg === "--output-file") {
       values["output-file"] = args[++i];
->>>>>>> 0dd54dae
     } else if (!arg.startsWith("-")) {
       positionals.push(arg);
     }
@@ -63,12 +60,9 @@
       --debug             Persist output folders for debugging (don't clean up)
   -t, --timeout <ms>      Timeout in milliseconds (default: 600000 = 10 minutes)
       --api-key <key>     Anthropic API key (or use ANTHROPIC_API_KEY env var)
-<<<<<<< HEAD
       --pre-eval <script> Path to bash script to run before eval starts
       --post-eval <script> Path to bash script to run after eval completes
-=======
       --output-file <path> Write results to JSON file (only with --all)
->>>>>>> 0dd54dae
 
 Examples:
   # Run a specific eval
@@ -86,15 +80,13 @@
   # Debug mode - keep output folders for inspection
   bun claude-code-cli.ts --eval 001-server-component --debug
 
-<<<<<<< HEAD
   # Run with hooks for MCP setup
   bun claude-code-cli.ts --eval 001-server-component \\
     --pre-eval ./scripts/eval-hooks/nextjs-mcp-pre.sh \\
     --post-eval ./scripts/eval-hooks/nextjs-mcp-post.sh
-=======
+
   # Write results to JSON file when running all evals
   bun claude-code-cli.ts --all --output-file results.json
->>>>>>> 0dd54dae
 `);
 }
 
@@ -303,18 +295,13 @@
     return;
   }
 
-<<<<<<< HEAD
   // Check for API key
   const apiKey = values["api-key"] || process.env.ANTHROPIC_API_KEY;
-
-=======
->>>>>>> 0dd54dae
 
   const evalOptions = {
     verbose: values.verbose || false,
     debug: values.debug || false,
     timeout: values.timeout ? parseInt(values.timeout) : 600000, // 10 minutes default
-<<<<<<< HEAD
     apiKey,
     ...(values["pre-eval"] || values["post-eval"]
       ? {
@@ -324,9 +311,6 @@
           },
         }
       : {}),
-=======
-  //  apiKey,
->>>>>>> 0dd54dae
   };
 
   if (values.all) {
